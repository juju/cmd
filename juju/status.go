--- conflicted
+++ resolved
@@ -134,15 +134,12 @@
 }
 
 func (ctxt *statusContext) processMachine(machine *state.Machine) (status machineStatus) {
-<<<<<<< HEAD
 	status.Life,
 		status.AgentVersion,
 		status.AgentState,
 		status.AgentStateInfo,
 		status.Err = processAgent(machine)
-=======
 	status.Series = machine.Series()
->>>>>>> 12d275c8
 	instid, ok := machine.InstanceId()
 	if ok {
 		instance, ok := ctxt.instances[instid]
