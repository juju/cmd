--- conflicted
+++ resolved
@@ -6,13 +6,10 @@
 import (
 	"encoding/base64"
 	"fmt"
-<<<<<<< HEAD
+	"io/ioutil"
 	"net"
+	"path/filepath"
 	"sort"
-=======
-	"io/ioutil"
-	"path/filepath"
->>>>>>> a05f66ac
 
 	"launchpad.net/gnuflag"
 	"launchpad.net/goyaml"
@@ -87,38 +84,21 @@
 		}
 	}
 
-<<<<<<< HEAD
-=======
 	// Get the bootstrap machine's addresses from the provider.
->>>>>>> a05f66ac
 	env, err := environs.New(envCfg)
 	if err != nil {
 		return err
 	}
-<<<<<<< HEAD
-	insts, err := env.Instances([]instance.Id{instance.Id(c.InstanceId)})
-=======
 	instanceId := instance.Id(c.InstanceId)
 	instances, err := env.Instances([]instance.Id{instanceId})
 	if err != nil {
 		return err
 	}
 	addrs, err := instances[0].Addresses()
->>>>>>> a05f66ac
-	if err != nil {
-		return err
-	}
-
-<<<<<<< HEAD
-	// We are bootstrapping so we know we want the first
-	// and only instance.
-	inst := insts[0]
-	addresses, err := inst.Addresses()
-	if err != nil {
-		return err
-	}
-
-=======
+	if err != nil {
+		return err
+	}
+
 	// Generate a shared secret for the Mongo replica set, and write it out.
 	sharedSecret, err := mongo.GenerateSharedSecret()
 	if err != nil {
@@ -130,7 +110,6 @@
 	}
 
 	// Initialise state, and store any agent config (e.g. password) changes.
->>>>>>> a05f66ac
 	var st *state.State
 	err = nil
 	writeErr := c.ChangeConfig(func(agentConfig agent.ConfigSetter) {
@@ -143,11 +122,7 @@
 				Jobs:            jobs,
 				InstanceId:      instanceId,
 				Characteristics: c.Hardware,
-<<<<<<< HEAD
-				Addresses:       addresses,
-=======
 				SharedSecret:    sharedSecret,
->>>>>>> a05f66ac
 			},
 			state.DefaultDialOpts(),
 			environs.NewStatePolicy(),
@@ -161,9 +136,7 @@
 	}
 	st.Close()
 
-	logger.Infof("%v", addresses)
-
-	preferredAddr, err := selectPreferredStateServerAddress(addresses)
+	preferredAddr, err := selectPreferredStateServerAddress(addrs)
 	if err != nil {
 		return err
 	}
