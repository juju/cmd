--- conflicted
+++ resolved
@@ -19,11 +19,7 @@
 	if err != nil {
 		panic(err)
 	}
-<<<<<<< HEAD
-	_, err = f.WriteString(testing.CACertPEM)
-=======
 	_, err = f.WriteString(testing.CACert)
->>>>>>> 8587b56d
 	if err != nil {
 		panic(err)
 	}
@@ -77,30 +73,18 @@
 	checkMessage(c, msga,
 		"bootstrap-state",
 		"--state-servers", "st:37017",
-<<<<<<< HEAD
-		"--ca-cert-file", caCertFile,
-=======
 		"--ca-cert", caCertFile,
->>>>>>> 8587b56d
 		"--instance-id", "ii",
 		"--env-config", b64yaml{"blah": "blah"}.encode(),
 		"toastie")
 	checkMessage(c, msga, "unit",
 		"--state-servers", "localhost:37017,st:37017",
-<<<<<<< HEAD
-		"--ca-cert-file", caCertFile,
-=======
 		"--ca-cert", caCertFile,
->>>>>>> 8587b56d
 		"--unit-name", "un/0",
 		"toastie")
 	checkMessage(c, msga, "machine",
 		"--state-servers", "st:37017",
-<<<<<<< HEAD
-		"--ca-cert-file", caCertFile,
-=======
 		"--ca-cert", caCertFile,
->>>>>>> 8587b56d
 		"--machine-id", "42",
 		"toastie")
 }