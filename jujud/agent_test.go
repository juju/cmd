--- conflicted
+++ resolved
@@ -293,10 +293,7 @@
 		})
 	c.Assert(err, gc.IsNil)
 	conf.SetPassword(password)
-<<<<<<< HEAD
 	c.Assert(conf.StateManager(), jc.IsTrue)
-=======
->>>>>>> d6d16ecb
 	c.Assert(conf.Write(), gc.IsNil)
 	return conf
 }
