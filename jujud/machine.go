--- conflicted
+++ resolved
@@ -51,11 +51,7 @@
 			// Stop requested by user.
 			return err
 		}
-<<<<<<< HEAD
-		time.Sleep(retryDuration)
-=======
 		time.Sleep(retryDelay)
->>>>>>> 752d9ebe
 		log.Printf("restarting provisioner and firewaller after error: %v", err)
 	}
 	panic("unreachable")
