--- conflicted
+++ resolved
@@ -55,24 +55,15 @@
 	initiateCount  int
 	dataDir        string
 	namespace      string
-<<<<<<< HEAD
-=======
 	withHA         bool
->>>>>>> 37985b44
 	info           params.StateServingInfo
 	initiateParams peergrouper.InitiateMongoParams
 	err            error
 }
 
-<<<<<<< HEAD
-func (f *fakeEnsure) fakeEnsureMongo(dataDir, namespace string, info params.StateServingInfo) error {
-	f.ensureCount++
-	f.dataDir, f.namespace, f.info = dataDir, namespace, info
-=======
 func (f *fakeEnsure) fakeEnsureMongo(dataDir, namespace string, info params.StateServingInfo, withHA bool) error {
 	f.ensureCount++
 	f.dataDir, f.namespace, f.info, f.withHA = dataDir, namespace, info, withHA
->>>>>>> 37985b44
 	return f.err
 }
 
@@ -171,7 +162,6 @@
 
 	expectInfo, exists := machConf.StateServingInfo()
 	c.Assert(exists, jc.IsTrue)
-<<<<<<< HEAD
 	c.Assert(expectInfo.SharedSecret, gc.Equals, "")
 
 	servingInfo := s.fakeEnsureMongo.info
@@ -182,17 +172,6 @@
 	gotDialAddrs := s.fakeEnsureMongo.initiateParams.DialInfo.Addrs
 	c.Assert(gotDialAddrs, gc.DeepEquals, expectDialAddrs)
 
-=======
-
-	servingInfo := s.fakeEnsureMongo.info
-	c.Assert(len(servingInfo.SharedSecret), gc.Not(gc.Equals), 0)
-	servingInfo.SharedSecret = ""
-	c.Assert(servingInfo, jc.DeepEquals, expectInfo)
-	expectDialAddrs := []string{fmt.Sprintf("127.0.0.1:%d", expectInfo.StatePort)}
-	gotDialAddrs := s.fakeEnsureMongo.initiateParams.DialInfo.Addrs
-	c.Assert(gotDialAddrs, gc.DeepEquals, expectDialAddrs)
-
->>>>>>> 37985b44
 	memberHost := fmt.Sprintf("%s:%d", s.bootstrapName, expectInfo.StatePort)
 	c.Assert(s.fakeEnsureMongo.initiateParams.MemberHostPort, gc.Equals, memberHost)
 	c.Assert(s.fakeEnsureMongo.initiateParams.User, gc.Equals, "")
