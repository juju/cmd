package main

import (
	"fmt"

	"launchpad.net/gnuflag"
	"launchpad.net/juju-core/juju/cmd"
	"launchpad.net/juju-core/juju/environs"
	"launchpad.net/juju-core/juju/log"
	"launchpad.net/juju-core/juju/state"
	"launchpad.net/tomb"

	// register providers
	_ "launchpad.net/juju-core/juju/environs/dummy"
	_ "launchpad.net/juju-core/juju/environs/ec2"
)

// ProvisioningAgent is a cmd.Command responsible for running a provisioning agent.
type ProvisioningAgent struct {
	Conf AgentConf
}

// Info returns usage information for the command.
func (a *ProvisioningAgent) Info() *cmd.Info {
	return &cmd.Info{"provisioning", "", "run a juju provisioning agent", ""}
}

// Init initializes the command for running.
func (a *ProvisioningAgent) Init(f *gnuflag.FlagSet, args []string) error {
	a.Conf.addFlags(f)
	if err := f.Parse(true, args); err != nil {
		return err
	}
	return a.Conf.checkArgs(f.Args())
}

// Run runs a provisioning agent.
func (a *ProvisioningAgent) Run(_ *cmd.Context) error {
	// TODO(dfc) place the logic in a loop with a suitable delay
	p, err := NewProvisioner(&a.Conf.StateInfo)
	if err != nil {
		return err
	}
	return p.Wait()
}

type Provisioner struct {
	st      *state.State
	info    *state.Info
	environ environs.Environ
	tomb    tomb.Tomb

	environWatcher  *state.ConfigWatcher
	machinesWatcher *state.MachinesWatcher

	// machine.Id => environs.Instance
	instances map[int]environs.Instance
	// instance.Id() => *state.Machine
	machines map[string]*state.Machine
}

// NewProvisioner returns a Provisioner.
func NewProvisioner(info *state.Info) (*Provisioner, error) {
	st, err := state.Open(info)
	if err != nil {
		return nil, err
	}
	p := &Provisioner{
		st:        st,
		info:      info,
		instances: make(map[int]environs.Instance),
		machines:  make(map[string]*state.Machine),
	}
	go p.loop()
	return p, nil
}

func (p *Provisioner) loop() {
	defer p.tomb.Done()
	defer p.st.Close()
	p.environWatcher = p.st.WatchEnvironConfig()
	for {
		select {
		case <-p.tomb.Dying():
			return
		case config, ok := <-p.environWatcher.Changes():
			if !ok {
				err := p.environWatcher.Stop()
				if err != nil {
					p.tomb.Kill(err)
				}
				return
			}
			var err error
			p.environ, err = environs.NewEnviron(config.Map())
			if err != nil {
				log.Printf("provisioner loaded invalid environment configuration: %v", err)
				continue
			}
			log.Printf("provisioner loaded new environment configuration")
			p.innerLoop()
		}
	}
}

func (p *Provisioner) innerLoop() {
	p.machinesWatcher = p.st.WatchMachines()
	for {
		select {
		case <-p.tomb.Dying():
			return
		case change, ok := <-p.environWatcher.Changes():
			if !ok {
				err := p.environWatcher.Stop()
				if err != nil {
					p.tomb.Kill(err)
				}
				return
			}
			config, err := environs.NewConfig(change.Map())
			if err != nil {
				log.Printf("provisioner loaded invalid environment configuration: %v", err)
				continue
			}
			p.environ.SetConfig(config)
			log.Printf("provisioner loaded new environment configuration")
		case machines, ok := <-p.machinesWatcher.Changes():
			if !ok {
				err := p.machinesWatcher.Stop()
				if err != nil {
					p.tomb.Kill(err)
				}
				return
			}
			if err := p.processMachines(machines); err != nil {
				p.tomb.Kill(err)
			}
		}
	}
}

// Wait waits for the Provisioner to exit.
func (p *Provisioner) Wait() error {
	return p.tomb.Wait()
}

// Stop stops the Provisioner and returns any error encountered while
// provisioning.
func (p *Provisioner) Stop() error {
	p.tomb.Kill(nil)
	return p.tomb.Wait()
}

func (p *Provisioner) processMachines(changes *state.MachinesChange) error {
	// step 1. find which of the added machines have not
<<<<<<< HEAD
	// yet been allocated a running instance.
	running, notrunning, err := p.findNotRunning(changes.Added)
=======
	// yet been allocated a started instance.
	notstarted, err := p.findNotStarted(changes.Added)
>>>>>>> 9c4a573f
	if err != nil {
		return err
	}

	// step 2. start an instance for any machines we found.
	if _, err := p.startMachines(notstarted); err != nil {
		return err
	}

<<<<<<< HEAD
	running = append(running, notrunning...)

	// step 3. lookup all the machines that were removed from the state.
=======
	// step 3. stop all machines that were removed from the state.
>>>>>>> 9c4a573f
	stopping, err := p.instancesForMachines(changes.Deleted)
	if err != nil {
		return err
	}

<<<<<<< HEAD
	// step 4. find instances which are running but have no machine 
	// associated with them.
	unknown, err := p.findUnknownInstances(running)
	fmt.Println(unknown)
	// although calling StopInstance with an empty slice should produce no change in the 
	// provider, environs like dummy do not consider this a noop.
	if len(stopping) > 0 {
		return p.environ.StopInstances(append(stopping, unknown...))
	}
	return nil
}

// findUnknownInstances finds instances which are not associated with supplied list of machines.
func (p *Provisioner) findUnknownInstances(machines []*state.Machine) ([]environs.Instance, error) {
	all, err := p.environ.AllInstances()
	if err != nil {
		return nil, err
	}
	instances := make(map[string]environs.Instance)
	for _, i := range all {
		instances[i.Id()] = i
	}
	for _, m := range machines {
		id, err := m.InstanceId()
		if err != nil { return nil, err }
		if _, ok := instances[id]; ok { delete(instances, id) }
	}
	var unknown []environs.Instance
	for _, i := range instances {
		unknown = append(unknown, i)
	}
	return unknown, nil
}

// findNotRunning finds machines without an InstanceId set, these are defined as not running.
func (p *Provisioner) findNotRunning(machines []*state.Machine) ([]*state.Machine, []*state.Machine, error) {
	var running, notrunning []*state.Machine
=======
	// TODO(dfc) obtain a list of started instances from the Environ and compare that
	// with the known instances stored in the machine.InstanceId() config.

	return p.stopInstances(stopping)
}

// findNotStarted finds machines without an InstanceId set, these are defined as not started.
func (p *Provisioner) findNotStarted(machines []*state.Machine) ([]*state.Machine, error) {
	var notstarted []*state.Machine
>>>>>>> 9c4a573f
	for _, m := range machines {
		id, err := m.InstanceId()
		if err != nil {
			return nil, nil, err
		}
		if id == "" {
			notstarted = append(notstarted, m)
		} else {
<<<<<<< HEAD
			running = append(running, m)
			log.Printf("machine %s already running as instance %q", m, id)
		}
	}
	return running, notrunning, nil
=======
			log.Printf("machine %s already started as instance %q", m, id)
		}
	}
	return notstarted, nil
>>>>>>> 9c4a573f
}

func (p *Provisioner) startMachines(machines []*state.Machine) ([]*state.Machine, error) {
	var started []*state.Machine
	for _, m := range machines {
		if err := p.startMachine(m); err != nil {
			return nil, err
		}
		started = append(started, m)
	}
	return started, nil
}

func (p *Provisioner) startMachine(m *state.Machine) error {
	// TODO(dfc) the state.Info passed to environ.StartInstance remains contentious
	// however as the PA only knows one state.Info, and that info is used by MAs and 
	// UAs to locate the ZK for this environment, it is logical to use the same 
	// state.Info as the PA. 
	inst, err := p.environ.StartInstance(m.Id(), p.info)
	if err != nil {
		log.Printf("provisioner can't start machine %s: %v", m, err)
		return err
	}

	// assign the instance id to the machine
	if err := m.SetInstanceId(inst.Id()); err != nil {
		return err
	}

	// populate the local cache
	p.instances[m.Id()] = inst
	p.machines[inst.Id()] = m
	log.Printf("provisioner started machine %s as instance %s", m, inst.Id())
	return nil
}

func (p *Provisioner) stopInstances(instances []environs.Instance) error {
	// although calling StopInstance with an empty slice should produce no change in the 
	// provider, environs like dummy do not consider this a noop.
	if len(instances) == 0 {
		return nil
	}
	if err := p.environ.StopInstances(instances); err != nil {
		return err
	}

	// cleanup cache
	for _, i := range instances {
		if m, ok := p.machines[i.Id()]; ok {
			delete(p.machines, i.Id())
			delete(p.instances, m.Id())
		}
	}
	return nil
}

// instanceForMachine returns the environs.Instance that represents this machine's instance.
func (p *Provisioner) instanceForMachine(m *state.Machine) (environs.Instance, error) {
	inst, ok := p.instances[m.Id()]
	if !ok {
		// not cached locally, ask the environ.
		id, err := m.InstanceId()
		if err != nil {
			return nil, err
		}
		if id == "" {
			// TODO(dfc) InstanceId should return an error if the id isn't set.
			return nil, fmt.Errorf("machine %s not found", m)
		}
		// TODO(dfc) this should be batched, or the cache preloaded at startup to
		// avoid N calls to the envirion.
		insts, err := p.environ.Instances([]string{id})
		if err != nil {
			// the provider doesn't know about this instance, give up.
			return nil, err
		}
		inst = insts[0]
	}
	return inst, nil
}

func (p *Provisioner) instancesForMachines(machines []*state.Machine) ([]environs.Instance, error) {
	var insts []environs.Instance
	for _, m := range machines {
		inst, err := p.instanceForMachine(m)
		if err != nil {
			return nil, err
		}
		insts = append(insts, inst)
	}
	return insts, nil
}<|MERGE_RESOLUTION|>--- conflicted
+++ resolved
@@ -153,13 +153,8 @@
 
 func (p *Provisioner) processMachines(changes *state.MachinesChange) error {
 	// step 1. find which of the added machines have not
-<<<<<<< HEAD
-	// yet been allocated a running instance.
-	running, notrunning, err := p.findNotRunning(changes.Added)
-=======
 	// yet been allocated a started instance.
 	notstarted, err := p.findNotStarted(changes.Added)
->>>>>>> 9c4a573f
 	if err != nil {
 		return err
 	}
@@ -169,23 +164,16 @@
 		return err
 	}
 
-<<<<<<< HEAD
-	running = append(running, notrunning...)
-
-	// step 3. lookup all the machines that were removed from the state.
-=======
 	// step 3. stop all machines that were removed from the state.
->>>>>>> 9c4a573f
 	stopping, err := p.instancesForMachines(changes.Deleted)
 	if err != nil {
 		return err
 	}
 
-<<<<<<< HEAD
 	// step 4. find instances which are running but have no machine 
 	// associated with them.
-	unknown, err := p.findUnknownInstances(running)
-	fmt.Println(unknown)
+	unknown, err := p.findUnknownInstances()
+
 	// although calling StopInstance with an empty slice should produce no change in the 
 	// provider, environs like dummy do not consider this a noop.
 	if len(stopping) > 0 {
@@ -195,7 +183,7 @@
 }
 
 // findUnknownInstances finds instances which are not associated with supplied list of machines.
-func (p *Provisioner) findUnknownInstances(machines []*state.Machine) ([]environs.Instance, error) {
+func (p *Provisioner) findUnknownInstances() ([]environs.Instance, error) {
 	all, err := p.environ.AllInstances()
 	if err != nil {
 		return nil, err
@@ -204,6 +192,8 @@
 	for _, i := range all {
 		instances[i.Id()] = i
 	}
+	machines, err := p.st.AllMachines()
+	if err != nil { return nil, err }
 	for _, m := range machines {
 		id, err := m.InstanceId()
 		if err != nil { return nil, err }
@@ -216,40 +206,21 @@
 	return unknown, nil
 }
 
-// findNotRunning finds machines without an InstanceId set, these are defined as not running.
-func (p *Provisioner) findNotRunning(machines []*state.Machine) ([]*state.Machine, []*state.Machine, error) {
-	var running, notrunning []*state.Machine
-=======
-	// TODO(dfc) obtain a list of started instances from the Environ and compare that
-	// with the known instances stored in the machine.InstanceId() config.
-
-	return p.stopInstances(stopping)
-}
-
 // findNotStarted finds machines without an InstanceId set, these are defined as not started.
 func (p *Provisioner) findNotStarted(machines []*state.Machine) ([]*state.Machine, error) {
 	var notstarted []*state.Machine
->>>>>>> 9c4a573f
 	for _, m := range machines {
 		id, err := m.InstanceId()
 		if err != nil {
-			return nil, nil, err
+			return nil, err
 		}
 		if id == "" {
 			notstarted = append(notstarted, m)
 		} else {
-<<<<<<< HEAD
-			running = append(running, m)
-			log.Printf("machine %s already running as instance %q", m, id)
-		}
-	}
-	return running, notrunning, nil
-=======
 			log.Printf("machine %s already started as instance %q", m, id)
 		}
 	}
 	return notstarted, nil
->>>>>>> 9c4a573f
 }
 
 func (p *Provisioner) startMachines(machines []*state.Machine) ([]*state.Machine, error) {
@@ -331,6 +302,8 @@
 	return inst, nil
 }
 
+// instancesForMachines returns a list of environs.Instance that represent the list of machines running
+// in the provider.
 func (p *Provisioner) instancesForMachines(machines []*state.Machine) ([]environs.Instance, error) {
 	var insts []environs.Instance
 	for _, m := range machines {
