// Copyright 2012, 2013 Canonical Ltd.
// Licensed under the AGPLv3, see LICENCE file for details.

package cmd_test

import (
	"testing"

	gc "launchpad.net/gocheck"

	"launchpad.net/juju-core/testing/testbase"
)

func Test(t *testing.T) { gc.TestingT(t) }

type Dependencies struct{}

var _ = gc.Suite(&Dependencies{})

func (*Dependencies) TestPackageDependencies(c *gc.C) {
	// This test is to ensure we don't bring in dependencies without thinking.
	// Looking at the "environs/config", it is just for JujuHome.  This should
	// really be moved into "juju/osenv".
	c.Assert(testbase.FindJujuCoreImports(c, "launchpad.net/juju-core/cmd"),
		gc.DeepEquals,
<<<<<<< HEAD
		[]string{"errors", "juju/osenv", "names", "version"})
=======
		[]string{"juju/arch", "juju/osenv", "names", "version"})
>>>>>>> 5c50d4f6
}<|MERGE_RESOLUTION|>--- conflicted
+++ resolved
@@ -23,9 +23,5 @@
 	// really be moved into "juju/osenv".
 	c.Assert(testbase.FindJujuCoreImports(c, "launchpad.net/juju-core/cmd"),
 		gc.DeepEquals,
-<<<<<<< HEAD
-		[]string{"errors", "juju/osenv", "names", "version"})
-=======
-		[]string{"juju/arch", "juju/osenv", "names", "version"})
->>>>>>> 5c50d4f6
+		[]string{"errors", "juju/arch", "juju/osenv", "names", "version"})
 }